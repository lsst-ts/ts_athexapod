--- conflicted
+++ resolved
@@ -105,7 +105,6 @@
         except Exception as e:
             await self.model.disconnect()
             raise(e)
-<<<<<<< HEAD
         await super().do_start(id_data)
 
     async def do_enable(self, id_data):
@@ -119,20 +118,15 @@
         await self.publish_systemVelocity()
         self.log.debug("Enable CSC")
         await super().do_enable(id_data)
-=======
         else:
             await super().do_start(id_data)
->>>>>>> 8e9a9933
 
     async def do_standby(self, id_data):
         await self.model.disconnect()
         await super().do_standby(id_data)
-<<<<<<< HEAD
-=======
 
     async def end_standby(self, id_data):
         await super().end_standby(id_data)
->>>>>>> 8e9a9933
 
     async def telemetryLoop(self):
         if self.telTask and not self.telTask.done():
